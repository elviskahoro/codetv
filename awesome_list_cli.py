#!/usr/bin/env python3
"""
Awesome List Agent CLI

A simple command-line interface for the Awesome List Agent that processes
Awesome Lists and generates learning paths with Galileo observability.
"""

import asyncio
import sys
import os
from typing import Optional
from dotenv import load_dotenv

# Add the project root to the Python path
sys.path.insert(0, os.path.dirname(os.path.abspath(__file__)))

from awesome_list_agent.awesome_list_agent import AwesomeListAgent
from awesome_list_agent.config import AgentConfiguration, EnvironmentError
from awesome_list_agent.utils.galileo_logger import GalileoAgentLogger

def setup_environment():
    """Set up environment variables and configuration."""
    load_dotenv()

    # Set default Galileo configuration if not already set
    if not os.getenv("GALILEO_API_KEY"):
        print("⚠️  Warning: GALILEO_API_KEY not found in environment variables.")
        print("   Galileo logging will be disabled. Set GALILEO_API_KEY to enable observability.")

    # Set default OpenAI configuration if not already set
    if not os.getenv("OPENAI_API_KEY"):
        print("❌ Error: OPENAI_API_KEY is required but not found.")
        print("   Please set OPENAI_API_KEY in your .env file or environment variables.")
        sys.exit(1)

def get_awesome_list_url() -> str:
    """Get the Awesome List URL from user input."""
    print("\n🚀 Awesome List Agent CLI")
    print("=" * 50)
    print("This tool will analyze an Awesome List and generate a learning path for you.")
    print("It will extract key information, assess difficulty levels, and provide")
    print("personalized learning recommendations with Galileo observability.\n")

    while True:
        url = input("📋 Please enter the Awesome List URL: ").strip()

        if not url:
            print("❌ URL cannot be empty. Please try again.")
            continue

        if not url.startswith(('http://', 'https://')):
            print("❌ Please enter a valid URL starting with http:// or https://")
            continue

        # Basic URL validation
        if 'github.com' in url or 'awesome' in url.lower():
            return url
        else:
            confirm = input("⚠️  This doesn't look like a typical Awesome List URL. Continue anyway? (y/N): ").strip().lower()
            if confirm in ['y', 'yes']:
                return url
            else:
                print("Please enter a different URL.")

def create_agent_config() -> AgentConfiguration:
    """Create agent configuration with Galileo logging enabled."""
    try:
        # Create configuration with required API keys
        config = AgentConfiguration.from_env(
            required_keys=["openai"],
            optional_keys={"galileo": None}
        )

        # Override to ensure Galileo logging is enabled
        config = config.with_overrides(
            enable_logging=True,
            verbosity="medium"  # Show informative output
        )

        return config

    except EnvironmentError as e:
        print(f"❌ Configuration Error: {e}")
        sys.exit(1)

async def run_agent(url: str):
    """Run the Awesome List Agent with the given URL."""
    print(f"\n🔍 Processing Awesome List: {url}")
    print("⏳ This may take a few moments...\n")

    try:
        # Create configuration
        config = create_agent_config()

        # Set up Galileo logger
        galileo_logger = GalileoAgentLogger(agent_id="awesome_list_cli")

        # Create agent with Galileo logging
        agent = AwesomeListAgent(
            config=config,
            logger=galileo_logger
        )

        # Process the awesome list
        result = await agent.process_awesome_list(url)
<<<<<<< HEAD
        
        # Check if processing was successful
        if result.get("status") != "success":
            print(f"\n❌ Error processing Awesome List: {result.get('error', 'Unknown error')}")
            return
        
        # Display initial summary
        print("\n" + "=" * 60)
        print("📊 INITIAL ANALYSIS SUMMARY")
        print("=" * 60)
        
        # Display basic information from parsed data
        if "parsed_data" in result:
            parsed_data = result["parsed_data"]
            print(f"\n📋 Topic: {parsed_data.get('topic', 'Awesome List Analysis')}")
            print(f"📚 Total Resources: {parsed_data.get('total_items', 0)}")
            print(f"📂 Categories Found: {len(parsed_data.get('categories', []))}")
            
            # Enhanced YouTube information
            youtube_videos = parsed_data.get('youtube_metadata', [])
            youtube_count = len(youtube_videos)
            print(f"🎥 YouTube Videos Found: {youtube_count}")
            
            if youtube_count > 0:
                print(f"🎬 YouTube Processing: ✅ Explicitly processed {youtube_count} videos")
                # Show sample video titles
                sample_titles = [video.get('title', 'Unknown') for video in youtube_videos[:3]]
                print(f"📹 Sample Videos: {', '.join(sample_titles)}")
            else:
                print(f"🎬 YouTube Processing: ℹ️  No YouTube videos found in this Awesome List")
            
            # Display comprehensive summary if available
            if "comprehensive_summary" in parsed_data:
                print(f"\n📖 Summary: {parsed_data['comprehensive_summary']}")
            
            # Display processing metadata
            if "metadata" in result:
                metadata = result["metadata"]
                print(f"\n⏱️  Processing Time: {metadata.get('processing_time', 'Unknown')}")
        
        # Ask for user confirmation
        print("\n" + "=" * 60)
        while True:
            confirm = input("🤔 Are you ready to see the top 5 recommended YouTube videos? (yes/no): ").strip().lower()
            if confirm in ['yes', 'y']:
                break
            elif confirm in ['no', 'n']:
                print("\n👋 Thanks for using Awesome List Agent! Goodbye!")
                return
            else:
                print("❌ Please enter 'yes' or 'no'.")
        
        # Display top 5 recommended YouTube videos
        print("\n" + "=" * 60)
        print("🎬 TOP 5 RECOMMENDED YOUTUBE VIDEOS")
        print("=" * 60)
        
        if "parsed_data" in result and "youtube_metadata" in result["parsed_data"]:
            youtube_videos = result["parsed_data"]["youtube_metadata"]
            
            if not youtube_videos:
                print("\n❌ No YouTube videos found in this Awesome List.")
                return
            
            # Sort videos by view count and duration to get the most popular/valuable ones
            sorted_videos = sorted(
                youtube_videos, 
                key=lambda x: (x.get('view_count', 0), -(x.get('duration_seconds', 0))), 
                reverse=True
            )
            
            # Display top 5 videos
            top_5_videos = sorted_videos[:5]
            
            for i, video in enumerate(top_5_videos, 1):
                print(f"\n{i}. 🎥 {video.get('title', 'Unknown Title')}")
                print(f"   👤 Channel: {video.get('channel_name', 'Unknown Channel')}")
                print(f"   👀 Views: {video.get('view_count', 0):,}")
                print(f"   ⏱️  Duration: {video.get('duration_seconds', 0) // 60}:{video.get('duration_seconds', 0) % 60:02d}")
                print(f"   📅 Published: {video.get('published_date', 'Unknown')}")
                print(f"   🔗 Watch Now: {video.get('url', 'No URL available')}")
                
                # Add description if available
                if video.get('description'):
                    desc = video['description'][:100] + "..." if len(video['description']) > 100 else video['description']
                    print(f"   📝 {desc}")
        
        # Display additional analysis results
=======

        # Display results
>>>>>>> c85310cc
        print("\n" + "=" * 60)
        print("🎯 COMPREHENSIVE ANALYSIS COMPLETE")
        print("=" * 60)

        # Display learning path
        if "learning_path" in result:
            learning_path = result["learning_path"]
            print(f"\n📚 Learning Path: {learning_path.get('title', 'Awesome List Learning Journey')}")
            print(f"🎯 Difficulty Level: {learning_path.get('difficulty', 'Intermediate')}")
            print(f"⏱️  Estimated Time: {learning_path.get('estimated_time', '2-4 weeks')}")
            print(f"📊 Total Resources: {learning_path.get('total_resources', 0)}")
            print(f"💻 Primary Language: {learning_path.get('primary_language', 'General')}")

            if "steps" in learning_path:
                print(f"\n📋 Learning Steps ({len(learning_path['steps'])} total):")
                for i, step in enumerate(learning_path["steps"], 1):
                    print(f"  {i}. {step.get('title', 'Learning step')}")
                    if step.get('description'):
                        print(f"     💡 {step['description']}")
                    if step.get('estimated_time'):
                        print(f"     ⏱️  {step['estimated_time']}")
                    if step.get('resources_count'):
                        print(f"     📚 ~{step['resources_count']} resources")
                    print()

        # Display instructional guidance
        if "instructional_guidance" in result:
            guidance = result["instructional_guidance"]
            print("🎓 Instructional Guidance:")
            print(f"   {guidance.get('summary', 'No guidance available')}")

            if "tips" in guidance:
                print("\n💡 Learning Tips:")
                for tip in guidance["tips"]:
                    print(f"   • {tip}")

            if "focus_areas" in guidance and guidance["focus_areas"]:
                print(f"\n🎯 Focus Areas:")
                for area in guidance["focus_areas"]:
                    print(f"   • {area}")

            if "recommended_starting_point" in guidance:
                print(f"\n🚀 Recommended Starting Point: {guidance['recommended_starting_point']}")

        # Display comprehensive summary from parsed data
        if "parsed_data" in result and "comprehensive_summary" in result["parsed_data"]:
            print(f"\n📖 Comprehensive Summary:")
            print(f"   {result['parsed_data']['comprehensive_summary']}")

        # Display processing metadata
        if "metadata" in result:
            metadata = result["metadata"]
            print(f"\n📊 Processing Summary:")
            print(f"   • Total items processed: {metadata.get('total_items', 'Unknown')}")
            print(f"   • Categories found: {metadata.get('categories_count', 'Unknown')}")
            print(f"   • YouTube videos analyzed: {metadata.get('youtube_videos_count', 'Unknown')}")
            print(f"   • Processing time: {metadata.get('processing_time', 'Unknown')}")
            print(f"   • Galileo trace ID: {metadata.get('trace_id', 'Not available')}")

        # Display MCP server status
        if "mcp_result" in result:
            mcp_result = result["mcp_result"]
            mcp_status = mcp_result.get("mcp_status", "unknown")
            if mcp_status == "success":
                print(f"\n🔗 MCP Server: ✅ Successfully processed")
            else:
                print(f"\n🔗 MCP Server: ⚠️  {mcp_result.get('message', 'Unknown status')}")

        print("\n✅ Processing complete! Check your Galileo dashboard for detailed observability data.")

    except Exception as e:
        print(f"\n❌ Error processing Awesome List: {str(e)}")
        print("Please check your internet connection and try again.")
        if hasattr(e, '__traceback__'):
            import traceback
            print("\nDetailed error information:")
            traceback.print_exc()

def main():
    """Main CLI entry point."""
    try:
        # Set up environment
        setup_environment()

        # Get URL from user
        url = get_awesome_list_url()

        # Run the agent
        asyncio.run(run_agent(url))

    except KeyboardInterrupt:
        print("\n\n👋 Goodbye! Thanks for using Awesome List Agent.")
        sys.exit(0)
    except Exception as e:
        print(f"\n❌ Unexpected error: {str(e)}")
        sys.exit(1)

if __name__ == "__main__":
    main()<|MERGE_RESOLUTION|>--- conflicted
+++ resolved
@@ -104,7 +104,7 @@
 
         # Process the awesome list
         result = await agent.process_awesome_list(url)
-<<<<<<< HEAD
+
         
         # Check if processing was successful
         if result.get("status") != "success":
@@ -193,10 +193,10 @@
                     print(f"   📝 {desc}")
         
         # Display additional analysis results
-=======
+
 
         # Display results
->>>>>>> c85310cc
+
         print("\n" + "=" * 60)
         print("🎯 COMPREHENSIVE ANALYSIS COMPLETE")
         print("=" * 60)
